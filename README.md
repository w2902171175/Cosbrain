--- conflicted
+++ resolved
@@ -211,10 +211,11 @@
 uvicorn project.main:app --reload --host 0.0.0.0 --port 8000
 ```
 
-<<<<<<< HEAD
-=======
-
->>>>>>> 2bf89877
+8. **访问应用**
+- 应用地址: http://localhost:8000
+- API文档: http://localhost:8000/docs
+- 替代API文档: http://localhost:8000/redoc
+
 ## 📊 数据库结构
 
 平台采用PostgreSQL数据库，共包含29个核��数据表：
@@ -231,10 +232,48 @@
 
 详细的数据库结构说明请参考：[数据库表格字段说明文档.md](数据库表格字段说明文档.md)
 
-<<<<<<< HEAD
-
-=======
->>>>>>> 2bf89877
+## 🔌 API文档
+
+### 主要API端点
+
+#### 用户认证
+- `POST /auth/register` - 用户注册
+- `POST /auth/login` - 用户登录
+- `POST /auth/refresh` - 刷新令牌
+- `POST /auth/logout` - 用户登出
+
+#### 用户管理
+- `GET /users/me` - 获取当前用户信息
+- `PUT /users/me` - 更新用户信息
+- `GET /users/{user_id}` - 获取指定用户信息
+- `GET /users/` - 获取用户列表
+
+#### 项目管理
+- `GET /projects/` - 获取项目列表
+- `POST /projects/` - 创建新项目
+- `GET /projects/{project_id}` - 获取项目详情
+- `PUT /projects/{project_id}` - 更新项目信息
+
+#### AI功能
+- `POST /ai/match-students` - 智能学生匹配
+- `POST /ai/chat` - AI对话
+- `POST /ai/tts` - 文本转语音
+- `POST /ai/search` - 语义搜索
+
+#### 聊天系统
+- `WebSocket /ws/chat/{room_id}` - WebSocket聊天连接
+- `GET /chat/rooms/` - 获取聊天室列表
+- `POST /chat/rooms/` - 创建聊天室
+- `POST /chat/rooms/{room_id}/join` - 加入聊天室
+
+#### 知识管理
+- `GET /knowledge/bases/` - 获取知识库列表
+- `POST /knowledge/bases/` - 创建知识库
+- `POST /knowledge/documents/upload` - 上传文档
+- `GET /knowledge/search` - 知识搜索
+
+完整的API文档请访问: http://localhost:8000/docs
+
 ## 🚀 部署指南
 
 ### Docker部署（推荐）
@@ -434,7 +473,18 @@
 - **项目主页**: [GitHub Repository]
 - **问题反馈**: [Issues]
 - **文档**: [Wiki]
-- **邮箱**: wxh1331@foxmail.com
-
+- **邮箱**: your-email@example.com
+
+## 🙏 致谢
+
+感谢所有为这个项目做出贡献的开发者和用户！
+
+特别感谢以下开源项目：
+- [FastAPI](https://fastapi.tiangolo.com/) - 现代化的Web框架
+- [SQLAlchemy](https://www.sqlalchemy.org/) - Python SQL工具包
+- [pgvector](https://github.com/pgvector/pgvector) - PostgreSQL向量扩展
+- [Sentence Transformers](https://www.sbert.net/) - 句子嵌入模型
+
+---
 
 ⭐ 如果这个项目对你有帮助，请给我们一个star！